package main

import (
	"context"
	"fmt"
	"os"
	"os/signal"
	"syscall"
	"time"

	"stock/internal/collector"
	"stock/internal/config"
	"stock/internal/database"
	"stock/internal/logger"
	"stock/internal/model"
	"stock/internal/repository"
	"stock/internal/service"
	"stock/internal/utils"

	"github.com/robfig/cron/v3"
	"gorm.io/gorm"
)

func main() {
	// 初始化配置
	cfg, err := config.Load()
	if err != nil {
		fmt.Printf("Failed to load config: %v\n", err)
		os.Exit(1)
	}

	// 初始化全局日志器
	logger.InitGlobalLogger(cfg.Log)

	// 初始化数据库连接
	dbManager, err := database.NewDatabase(&cfg.Database, logger.GetGlobalLogger())
	if err != nil {
		logger.Fatalf("Failed to connect to database: %v", err)
	}
	db := dbManager.DB

	// 初始化服务
	services, err := initServicesWithDB(cfg, db)
	if err != nil {
		logger.Fatalf("Failed to initialize services: %v", err)
	}

	logger.Info("Worker starting...")

	// 创建定时任务调度器
	c := cron.New(cron.WithSeconds())

	// 设置定时任务
	setupCronJobs(c, services)

	// 启动调度器
	c.Start()
	logger.Info("Cron scheduler started")

	// 等待中断信号
	quit := make(chan os.Signal, 1)
	signal.Notify(quit, syscall.SIGINT, syscall.SIGTERM)
	<-quit

	logger.Info("Worker shutting down...")

	// 停止调度器
	ctx := c.Stop()
	<-ctx.Done()

	logger.Info("Worker exited")
}

func setupCronJobs(c *cron.Cron, services *service.Services) {
	// 每天早上8点执行主要任务
	c.AddFunc("0 0 8 * * *", func() {
		logger.Info("开始执行每日早上8点定时任务...")
		services.DataService.SyncStockList()
	})

	c.AddFunc("0 10 16 * * *", func() {
		// 日K线数据采集 - 第一优先级
		_ = collectAndPersistDailyKLineData(services)
	})

	c.AddFunc("0 10 17 * * *", func() {
		// 日K线数据采集 - 第一优先级
		_ = collectAndPersistDailyKLineData(services)
		// 周K线数据采集 - 第二优先级
		_ = collectAndPersistWeeklyKLineData(services)
	})

	c.AddFunc("0 10 18 * * *", func() {
		// 日K线数据采集 - 第一优先级
		_ = collectAndPersistDailyKLineData(services)
		// 月K线数据采集 - 第三优先级
		_ = collectAndPersistMonthlyKLineData(services)
	})

	c.AddFunc("0 10 19 * * *", func() {
		// 周K线数据采集 - 第二优先级
		_ = collectAndPersistWeeklyKLineData(services)
		// 年K线数据采集 - 第四优先级
		_ = collectAndPersistYearlyKLineData(services)
	})

	c.AddFunc("0 10 20 * * *", func() {
		// 月K线数据采集 - 第三优先级
		_ = collectAndPersistMonthlyKLineData(services)
		// 年K线数据采集 - 第四优先级
		_ = collectAndPersistYearlyKLineData(services)
	})

	c.AddFunc("0 10 21 * * *", func() {
		// 月K线数据采集 - 第三优先级
		_ = collectAndPersistMonthlyKLineData(services)
		// 年K线数据采集 - 第四优先级
		_ = collectAndPersistYearlyKLineData(services)
	})

	c.AddFunc("0 10 22 * * *", func() {
		// 日K线数据采集 - 第一优先级
		_ = collectAndPersistDailyKLineData(services)
	})

	logger.Info("定时任务配置完成！")
}

// executeNightlyTasks 执行每日晚上10点的主要任务
func executeNightlyTasks(services *service.Services) {
	// 日K线数据采集 - 第一优先级
	_ = collectAndPersistDailyKLineData(services)
	// 周K线数据采集 - 第二优先级
	_ = collectAndPersistWeeklyKLineData(services)
	// 月K线数据采集 - 第三优先级
	_ = collectAndPersistMonthlyKLineData(services)
	// 年K线数据采集 - 第四优先级
	_ = collectAndPersistYearlyKLineData(services)
	// 业绩报表数据采集 - 第五优先级
	_ = collectAndPersistPerformanceReports(services)
	// 股东人数数据采集 - 第六优先级
	_ = collectAndPersistShareholderCounts(services)
}

// initServicesWithDB 初始化带数据库连接的服务
func initServicesWithDB(cfg *config.Config, db *gorm.DB) (*service.Services, error) {
	logger.Info("初始化服务...")

	// 创建基础服务
	services, err := service.NewServices(cfg, logger.GetGlobalLogger())
	if err != nil {
		return nil, fmt.Errorf("创建基础服务失败: %v", err)
	}

	// 初始化需要数据库连接的服务
	services.DataService = service.GetDataService(db, logger.GetGlobalLogger())

	// 为PerformanceService创建必要的依赖
	performanceRepo := repository.NewPerformanceRepository(db)
	stockRepo := repository.NewStockRepository(db, logger.GetGlobalLogger())
	eastMoneyCollector := collector.GetCollectorFactory(logger.GetGlobalLogger()).GetEastMoneyCollector()
	services.PerformanceService = service.NewPerformanceService(performanceRepo, stockRepo, eastMoneyCollector, logger.GetGlobalLogger())

	// 为ShareholderService创建必要的依赖
	shareholderRepo := repository.NewShareholderRepository(db)
	services.ShareholderService = service.NewShareholderService(shareholderRepo, eastMoneyCollector)

	logger.Info("所有服务初始化完成")
	return services, nil
}

// collectStockBasicInfo 采集股票基础信息
func collectStockBasicInfo(services *service.Services) error {
	logger.Info("开始采集股票基础信息...")

	// 检查DataService是否已初始化
	if services.DataService == nil {
		return fmt.Errorf("DataService未初始化，请先初始化数据库连接")
	}

	// 同步股票基础信息
	err := services.DataService.SyncStockList()
	if err != nil {
		return fmt.Errorf("股票信息同步失败: %v", err)
	}

	logger.Info("股票基础信息采集完成")
	return nil
}

// collectAndPersistDailyKLineData 采集并保存日K线数据
func collectAndPersistDailyKLineData(services *service.Services) error {
	logger.Info("开始采集日K线数据...")

	executor := utils.NewConcurrentExecutor(100, 45*time.Minute) // 最大100个并发，30分钟超时
	defer executor.Close()
	ctx := context.Background()

	// 从数据库获取所有股票列表
	stocks, err := services.DataService.GetAllStocks()
	if err != nil {
		return fmt.Errorf("获取股票列表失败: %v", err)
	}

	logger.Infof("从数据库获取到 %d 只股票，开始采集日K线数据", len(stocks))

	// 创建任务列表
	tasks := make([]utils.Task, 0, len(stocks))
	for _, stock := range stocks {
		stock := stock // 避免闭包问题
		if !stock.IsActive {
			logger.Debugf("股票 %s 不活跃，跳过日K线数据同步", stock.TsCode)
			continue
		}
		tasks = append(tasks, &utils.SimpleTask{
			ID:          fmt.Sprintf("daily_kline_%s", stock.TsCode),
			Description: fmt.Sprintf("采集股票 %s 的日K线数据", stock.TsCode),
			Func: func(ctx context.Context) error {
				return syncStockDailyKLine(services, stock)
			},
		})
	}

	// 执行任务
	results, stats := executor.ExecuteBatch(ctx, tasks)

	// 统计结果
	successCount := 0

	for _, result := range results {
		if result.Success {
			successCount++
		} else {
			logger.Errorf("股票日K线采集失败: %v", result.Error)
		}
	}

	logger.Infof("日K线数据采集完成 - 总数: %d, 成功: %d, 失败: %d, 总耗时: %v, 平均耗时: %v",
		stats.TotalTasks, successCount, stats.FailedTasks, stats.TotalDuration, stats.AverageDuration)

	return nil
}

// collectAndPersistWeeklyKLineData 采集并保存周K线数据
func collectAndPersistWeeklyKLineData(services *service.Services) error {
	logger.Info("开始采集周K线数据...")
	executor := utils.NewConcurrentExecutor(100, 45*time.Minute) // 最大100个并发，30分钟超时
	defer executor.Close()
	ctx := context.Background()

	// 从数据库获取所有活跃股票列表
	stocks, err := services.DataService.GetAllStocks()
	if err != nil {
		return fmt.Errorf("获取股票列表失败: %v", err)
	}

	logger.Infof("从数据库获取到 %d 只股票，开始采集周K线数据", len(stocks))

	// 创建任务列表
	tasks := make([]utils.Task, 0, len(stocks))
	for _, stock := range stocks {
		stock := stock // 避免闭包问题
		if !stock.IsActive {
			logger.Debugf("股票 %s 不活跃，跳过周K线数据同步", stock.TsCode)
			continue
		}
		tasks = append(tasks, &utils.SimpleTask{
			ID:          fmt.Sprintf("weekly_kline_%s", stock.TsCode),
			Description: fmt.Sprintf("采集股票 %s 的周K线数据", stock.TsCode),
			Func: func(ctx context.Context) error {
				return syncStockWeeklyKLine(services, stock)
			},
		})
	}

	// 执行任务
	results, stats := executor.ExecuteBatch(ctx, tasks)

	// 统计结果
	successCount := 0
	for _, result := range results {
		if result.Success {
			successCount++
		}
	}

	logger.Infof("周K线数据采集完成 - 总数: %d, 成功: %d, 失败: %d, 总耗时: %v",
		stats.TotalTasks, successCount, stats.FailedTasks, stats.TotalDuration)

	return nil
}

// collectAndPersistMonthlyKLineData 采集并保存月K线数据
func collectAndPersistMonthlyKLineData(services *service.Services) error {
	logger.Info("开始采集月K线数据...")
	executor := utils.NewConcurrentExecutor(100, 30*time.Minute) // 最大100个并发，30分钟超时
	defer executor.Close()
	ctx := context.Background()
	stocks, err := services.DataService.GetAllStocks()
	if err != nil {
		return fmt.Errorf("获取股票列表失败: %v", err)
	}

	logger.Infof("从数据库获取到 %d 只股票，开始采集月K线数据", len(stocks))

	tasks := make([]utils.Task, 0, len(stocks))
	for _, stock := range stocks {
		stock := stock
		if !stock.IsActive {
			logger.Debugf("股票 %s 不活跃，跳过月K线数据同步", stock.TsCode)
			continue
		}
		tasks = append(tasks, &utils.SimpleTask{
			ID:          fmt.Sprintf("monthly_kline_%s", stock.TsCode),
			Description: fmt.Sprintf("采集股票 %s 的月K线数据", stock.TsCode),
			Func: func(ctx context.Context) error {
				return syncStockMonthlyKLine(services, stock)
			},
		})
	}

	results, stats := executor.ExecuteBatch(ctx, tasks)
	successCount := 0
	for _, result := range results {
		if result.Success {
			successCount++
		}
	}

	logger.Infof("月K线数据采集完成 - 总数: %d, 成功: %d, 失败: %d, 总耗时: %v",
		stats.TotalTasks, successCount, stats.FailedTasks, stats.TotalDuration)

	return nil
}

// collectAndPersistYearlyKLineData 采集并保存年K线数据
func collectAndPersistYearlyKLineData(services *service.Services) error {
	logger.Info("开始采集年K线数据...")
	executor := utils.NewConcurrentExecutor(100, 30*time.Minute) // 最大100个并发，30分钟超时
	defer executor.Close()
	ctx := context.Background()
	stocks, err := services.DataService.GetAllStocks()
	if err != nil {
		return fmt.Errorf("获取股票列表失败: %v", err)
	}

	logger.Infof("从数据库获取到 %d 只股票，开始采集年K线数据", len(stocks))

	tasks := make([]utils.Task, 0, len(stocks))
	for _, stock := range stocks {
		stock := stock
		if !stock.IsActive {
			logger.Debugf("股票 %s 不活跃，跳过年K线数据同步", stock.TsCode)
			continue
		}
		tasks = append(tasks, &utils.SimpleTask{
			ID:          fmt.Sprintf("yearly_kline_%s", stock.TsCode),
			Description: fmt.Sprintf("采集股票 %s 的年K线数据", stock.TsCode),
			Func: func(ctx context.Context) error {
				return syncStockYearlyKLine(services, stock)
			},
		})
	}

	results, stats := executor.ExecuteBatch(ctx, tasks)
	successCount := 0
	for _, result := range results {
		if result.Success {
			successCount++
		}
	}

	logger.Infof("年K线数据采集完成 - 总数: %d, 成功: %d, 失败: %d, 总耗时: %v",
		stats.TotalTasks, successCount, stats.FailedTasks, stats.EndTime.Sub(stats.StartTime))

	return nil
}

// markStockInactive 标记股票为非活跃状态
func markStockInactive(services *service.Services, tsCode string) error {
	logger.Infof("标记股票 %s 为非活跃状态", tsCode)

	// 获取股票信息
	stock, err := services.DataService.GetStockInfo(tsCode)
	if err != nil {
		return fmt.Errorf("获取股票信息失败: %v", err)
	}

	// 检查股票是否已经是非活跃状态
	if !stock.IsActive {
		logger.Debugf("股票 %s 已经是非活跃状态", tsCode)
		return nil
	}

	// 更新股票状态为非活跃
	err = services.DataService.UpdateStockStatus(tsCode, false)
	if err != nil {
		return fmt.Errorf("更新股票状态失败: %v", err)
	}

	logger.Infof("成功标记股票 %s 为非活跃状态", tsCode)
	return nil
}

// syncStockDailyKLine 同步单只股票的日K线数据
func syncStockDailyKLine(services *service.Services, stock *model.Stock) error {
	// 获取该股票最新的日K线数据
	latestData, err := services.DataService.GetLatestPrice(stock.TsCode)
	if err != nil {
		return fmt.Errorf("获取最新日K线数据失败: %v", err)
	}

	var startDate time.Time
	if latestData == nil {
		// 数据库中没有数据，进行全量同步
		startDate = time.Date(1990, 1, 1, 0, 0, 0, 0, time.UTC)
		logger.Infof("股票 %s 进行全量日K线同步，起始日期: %s", stock.TsCode, startDate.Format("2006-01-02"))
	} else {
		// 将TradeDate从int转换为time.Time进行比较
		tradeDateStr := fmt.Sprintf("%d", latestData.TradeDate)
		tradeDate, err := time.Parse("20060102", tradeDateStr)
		if err != nil {
			return fmt.Errorf("解析交易日期失败: %v", err)
		}
		startDate = tradeDate
<<<<<<< HEAD
		now := time.Now()
		today := now.Year()*10000 + int(now.Month())*100 + now.Day()
		if latestData.TradeDate == today { // 今天的数据已经固化成功
=======
		if isLastTradeDate(latestData.TradeDate) { // 今天的数据已经固化成功
>>>>>>> 9a47f9b7
			return nil
		}
	}

	// 实现真正的数据同步逻辑
	endDate := time.Now()
	logger.Debugf("股票 %s 需要同步日K线数据，时间范围: %s 到 %s",
		stock.TsCode, startDate.Format("2006-01-02"), endDate.Format("2006-01-02"))

	// 调用DataService进行数据同步
	syncCount, err := services.DataService.SyncDailyData(stock.TsCode, startDate, endDate)
	if err != nil {
		return fmt.Errorf("同步日K线数据失败: %v", err)
	}

	logger.Debugf("股票 %s 日K线数据同步完成，共同步 %d 条记录", stock.TsCode, syncCount)

	latestData, _ = services.DataService.GetLatestPrice(stock.TsCode)
	if latestData != nil { // 日k一个月没更新，可能已经退市了
		tradeDateStr := fmt.Sprintf("%d", latestData.TradeDate)
		tradeDate, err := time.Parse("20060102", tradeDateStr)
		if err != nil {
			return fmt.Errorf("解析交易日期失败: %v", err)
		}
		// 检查最新数据是否超过一个月
		oneMonthAgo := time.Now().AddDate(0, -1, 0)
		if tradeDate.Before(oneMonthAgo) {
			// 标记为非活跃股票
			if err := markStockInactive(services, stock.TsCode); err != nil {
				logger.Errorf("标记股票 %s 为非活跃状态失败: %v", stock.TsCode, err)
			}
		}
	}
	return nil
}

// syncStockWeeklyKLine 同步单只股票的周K线数据
func syncStockWeeklyKLine(services *service.Services, stock *model.Stock) error {

	// 第一步：查出该股票最新的一条周K线数据
	klinePersistence := service.GetKLinePersistenceService(services.DataService.GetDB(), logger.GetGlobalLogger())
	latestWeeklyData, err := klinePersistence.GetLatestWeeklyData(stock.TsCode)
	if err != nil {
		return fmt.Errorf("获取最新周K线数据失败: %v", err)
	}

	// 第二步：确定采集的起始时间
	var startDate time.Time
	if latestWeeklyData == nil {
		// 如果没有最新一条数据，默认起始时间为1990年1月1日
		startDate = time.Date(1990, 1, 1, 0, 0, 0, 0, time.UTC)
		logger.Debugf("股票 %s 没有历史周K线数据，从1990年1月1日开始采集", stock.TsCode)
	} else {
		// 删除最新的一条周K线数据，确保数据完整性
		tradeDateStr := fmt.Sprintf("%d", latestWeeklyData.TradeDate)
		tradeDate, err := time.Parse("20060102", tradeDateStr)
		if err != nil {
			return fmt.Errorf("解析最新周K线交易日期失败: %v", err)
		}
<<<<<<< HEAD
		now := time.Now()
		today := now.Year()*10000 + int(now.Month())*100 + now.Day()
		if latestWeeklyData.TradeDate == today { // 今天的数据已经固化成功
=======
		if isLastTradeDate(latestWeeklyData.TradeDate) { // 今天的数据已经固化成功
>>>>>>> 9a47f9b7
			return nil
		}
		// 删除最新的周K线数据
		if err := klinePersistence.DeleteData(stock.TsCode, tradeDate, "weekly"); err != nil {
			logger.Errorf("删除最新周K线数据失败: %v", err)
			return fmt.Errorf("删除最新周K线数据失败: %v", err)
		}
		logger.Debugf("已删除股票 %s 最新的周K线数据，交易日期: %d", stock.TsCode, latestWeeklyData.TradeDate)

		// 从最新一条数据的时间开始采集
		startDate = tradeDate
		logger.Debugf("股票 %s 从最新周K线数据日期 %s 开始采集", stock.TsCode, startDate.Format("2006-01-02"))
	}

	// 采集到当前时间的数据
	endDate := time.Now()

	logger.Debugf("股票 %s 需要同步周K线数据，时间范围: %s 到 %s",
		stock.TsCode, startDate.Format("2006-01-02"), endDate.Format("2006-01-02"))

	// 调用DataService进行数据同步
	syncCount, err := services.DataService.SyncWeeklyData(stock.TsCode, startDate, endDate)
	if err != nil {
		return fmt.Errorf("同步周K线数据失败: %v", err)
	}

	logger.Debugf("股票 %s 周K线数据同步完成，共同步 %d 条记录", stock.TsCode, syncCount)
	return nil
}

// syncStockMonthlyKLine 同步单只股票的月K线数据
func syncStockMonthlyKLine(services *service.Services, stock *model.Stock) error {

	// 第二步：查出该股票最新的一条月K线数据
	klinePersistence := service.GetKLinePersistenceService(services.DataService.GetDB(), logger.GetGlobalLogger())
	latestMonthlyData, err := klinePersistence.GetLatestMonthlyData(stock.TsCode)
	if err != nil {
		return fmt.Errorf("获取最新月K线数据失败: %v", err)
	}

	// 第三步：确定采集的起始时间
	var startDate time.Time
	if latestMonthlyData == nil {
		// 如果没有最新一条数据，默认起始时间为1990年1月1日
		startDate = time.Date(1990, 1, 1, 0, 0, 0, 0, time.UTC)
		logger.Debugf("股票 %s 没有历史月K线数据，从1990年1月1日开始采集", stock.TsCode)
	} else {
		// 删除最新的一条月K线数据，确保数据完整性
		tradeDateStr := fmt.Sprintf("%d", latestMonthlyData.TradeDate)
		tradeDate, err := time.Parse("20060102", tradeDateStr)
		if err != nil {
			return fmt.Errorf("解析最新月K线交易日期失败: %v", err)
		}
		if isLastTradeDate(latestMonthlyData.TradeDate) { // 今天的数据已经固化成功
			return nil
		}
		// 删除最新的月K线数据
		if err := klinePersistence.DeleteData(stock.TsCode, tradeDate, "monthly"); err != nil {
			logger.Errorf("删除最新月K线数据失败: %v", err)
			return fmt.Errorf("删除最新月K线数据失败: %v", err)
		}
		logger.Debugf("已删除股票 %s 最新的月K线数据，交易日期: %d", stock.TsCode, latestMonthlyData.TradeDate)

		// 从最新一条数据的时间开始采集
		startDate = tradeDate
		logger.Debugf("股票 %s 从最新月K线数据日期 %s 开始采集", stock.TsCode, startDate.Format("2006-01-02"))
	}

	// 采集到当前时间的数据
	endDate := time.Now()

	logger.Debugf("股票 %s 需要同步月K线数据，时间范围: %s 到 %s",
		stock.TsCode, startDate.Format("2006-01-02"), endDate.Format("2006-01-02"))

	// 调用DataService进行数据同步
	syncCount, err := services.DataService.SyncMonthlyData(stock.TsCode, startDate, endDate)
	if err != nil {
		return fmt.Errorf("同步月K线数据失败: %v", err)
	}

	logger.Debugf("股票 %s 月K线数据同步完成，共同步 %d 条记录", stock.TsCode, syncCount)
	return nil
}

// syncStockYearlyKLine 同步单只股票的年K线数据
func syncStockYearlyKLine(services *service.Services, stock *model.Stock) error {
	// 第一步：查出该股票最新的一条年K线数据
	klinePersistence := service.GetKLinePersistenceService(services.DataService.GetDB(), logger.GetGlobalLogger())
	latestYearlyData, err := klinePersistence.GetLatestYearlyData(stock.TsCode)
	if err != nil {
		return fmt.Errorf("获取最新年K线数据失败: %v", err)
	}

	// 第二步：确定采集的起始时间
	var startDate time.Time
	if latestYearlyData == nil {
		// 如果没有最新一条数据，默认起始时间为1990年1月1日
		startDate = time.Date(1990, 1, 1, 0, 0, 0, 0, time.UTC)
		logger.Debugf("股票 %s 没有历史年K线数据，从1990年1月1日开始采集", stock.TsCode)
	} else {
		// 删除最新的一条年K线数据，确保数据完整性
		tradeDateStr := fmt.Sprintf("%d", latestYearlyData.TradeDate)
		tradeDate, err := time.Parse("20060102", tradeDateStr)
		if err != nil {
			return fmt.Errorf("解析最新年K线交易日期失败: %v", err)
		}
<<<<<<< HEAD
		now := time.Now()
		today := now.Year()*10000 + int(now.Month())*100 + now.Day()
		if latestYearlyData.TradeDate == today { // 今天的数据已经固化成功
=======

		if isLastTradeDate(latestYearlyData.TradeDate) { // 今天的数据已经固化成功
>>>>>>> 9a47f9b7
			return nil
		}
		// 删除最新的年K线数据
		if err := klinePersistence.DeleteData(stock.TsCode, tradeDate, "yearly"); err != nil {
			logger.Errorf("删除最新年K线数据失败: %v", err)
			return fmt.Errorf("删除最新年K线数据失败: %v", err)
		}
		logger.Debugf("已删除股票 %s 最新的年K线数据，交易日期: %d", stock.TsCode, latestYearlyData.TradeDate)

		// 从最新一条数据的时间开始采集
		startDate = tradeDate
		logger.Debugf("股票 %s 从最新年K线数据日期 %s 开始采集", stock.TsCode, startDate.Format("2006-01-02"))
	}

	// 采集到当前时间的数据
	endDate := time.Now()

	logger.Debugf("股票 %s 需要同步年K线数据，时间范围: %s 到 %s",
		stock.TsCode, startDate.Format("2006-01-02"), endDate.Format("2006-01-02"))

	// 调用DataService进行数据同步
	syncCount, err := services.DataService.SyncYearlyData(stock.TsCode, startDate, endDate)
	if err != nil {
		return fmt.Errorf("同步年K线数据失败: %v", err)
	}

	logger.Debugf("股票 %s 年K线数据同步完成，共同步 %d 条记录", stock.TsCode, syncCount)
	return nil
}

// collectAndPersistPerformanceReports 采集并保存业绩报表数据
func collectAndPersistPerformanceReports(services *service.Services) error {
	logger.Info("开始采集业绩报表数据...")
	executor := utils.NewConcurrentExecutor(100, 30*time.Minute) // 最大100个并发，30分钟超时
	defer executor.Close()
	ctx := context.Background()

	// 从数据库获取所有股票列表
	stocks, err := services.DataService.GetAllStocks()
	if err != nil {
		return fmt.Errorf("获取股票列表失败: %v", err)
	}

	logger.Infof("从数据库获取到 %d 只股票，开始采集业绩报表数据", len(stocks))

	// 创建并发任务列表
	var tasks []utils.Task

	for _, stock := range stocks {
		// 只处理活跃股票
		if !stock.IsActive {
			logger.Debugf("股票 %s 不活跃，跳过业绩报表数据采集", stock.TsCode)
			continue
		}

		// 为每只股票创建一个采集任务
		tsCode := stock.TsCode // 捕获循环变量
		task := &utils.SimpleTask{
			ID:          fmt.Sprintf("performance-report-%s", tsCode),
			Description: fmt.Sprintf("采集股票 %s 的业绩报表", tsCode),
			Func: func(ctx context.Context) error {
				return services.PerformanceService.SyncPerformanceReports(ctx, tsCode)
			},
		}
		tasks = append(tasks, task)
	}

	// 执行任务
	results, stats := executor.ExecuteBatch(ctx, tasks)

	// 统计结果
	successCount := 0
	totalReports := 0

	for _, result := range results {
		if result.Success {
			successCount++
			// 成功的任务计数（每个任务代表一只股票的报表同步）
			totalReports++
		} else {
			logger.Errorf("业绩报表采集失败: %v", result.Error)
		}
	}

	logger.Infof("业绩报表数据采集完成 - 总数: %d, 成功: %d, 失败: %d, 同步报表: %d, 总耗时: %v, 平均耗时: %v",
		stats.TotalTasks, successCount, stats.FailedTasks, totalReports, stats.TotalDuration, stats.AverageDuration)

	return nil
}

// collectAndPersistShareholderCounts 采集并保存股东人数数据
func collectAndPersistShareholderCounts(services *service.Services) error {
	logger.Info("开始采集股东人数数据...")

	executor := utils.NewConcurrentExecutor(50, 45*time.Minute) // 最大50个并发，45分钟超时
	defer executor.Close()
	ctx := context.Background()

	// 从数据库获取所有活跃股票列表
	stocks, err := services.DataService.GetAllStocks()
	if err != nil {
		return fmt.Errorf("获取股票列表失败: %v", err)
	}

	logger.Infof("从数据库获取到 %d 只股票，开始采集股东人数数据", len(stocks))

	// 创建并发任务列表
	var tasks []utils.Task

	for _, stock := range stocks {
		// 只处理活跃股票
		if !stock.IsActive {
			logger.Debugf("股票 %s 不活跃，跳过股东人数数据采集", stock.TsCode)
			continue
		}

		// 为每只股票创建一个采集任务
		tsCode := stock.TsCode // 捕获循环变量
		task := &utils.SimpleTask{
			ID:          fmt.Sprintf("shareholder-count-%s", tsCode),
			Description: fmt.Sprintf("采集股票 %s 的股东人数", tsCode),
			Func: func(ctx context.Context) error {
				return services.ShareholderService.SyncShareholderCounts(tsCode)
			},
		}
		tasks = append(tasks, task)
	}

	if len(tasks) == 0 {
		logger.Warn("没有找到需要采集股东人数数据的活跃股票")
		return nil
	}

	// 执行任务
	results, stats := executor.ExecuteBatch(ctx, tasks)

	// 统计结果
	successCount := 0
	totalCounts := 0

	for _, result := range results {
		if result.Success {
			successCount++
			totalCounts++
		} else {
			logger.Errorf("股东人数采集失败: %v", result.Error)
		}
	}

	logger.Infof("股东人数数据采集完成 - 总数: %d, 成功: %d, 失败: %d, 同步股票: %d, 总耗时: %v, 平均耗时: %v",
		stats.TotalTasks, successCount, stats.FailedTasks, totalCounts, stats.TotalDuration, stats.AverageDuration)

	return nil
}

// isLastTradeDate 是否为最近一个交易日
func isLastTradeDate(tradeDate int) bool {
	// 将输入的交易日期转换为time.Time
	tradeDateStr := fmt.Sprintf("%d", tradeDate)
	inputDate, err := time.Parse("20060102", tradeDateStr)
	if err != nil {
		logger.Errorf("解析交易日期失败: %v", err)
		return false
	}

	// 获取当前时间
	now := time.Now()

	// 如果输入日期是未来日期，返回false
	if inputDate.After(now) {
		return false
	}

	// 从今天开始往前找最近的交易日
	currentDate := now
	for {
		// 检查当前日期是否为交易日（周一到周五，排除节假日）
		if isWorkingDay(currentDate) {
			// 找到最近的交易日，比较是否与输入日期相同
			lastTradeDate := currentDate.Year()*10000 + int(currentDate.Month())*100 + currentDate.Day()
			return tradeDate == lastTradeDate
		}
		// 往前推一天
		currentDate = currentDate.AddDate(0, 0, -1)

		// 防止无限循环，最多往前找30天
		if now.Sub(currentDate).Hours() > 24*30 {
			break
		}
	}

	return false
}

// isWorkingDay 判断是否为工作日（周一到周五，简化版本，不考虑节假日）
func isWorkingDay(date time.Time) bool {
	weekday := date.Weekday()
	// 周一到周五为工作日
	return weekday >= time.Monday && weekday <= time.Friday
}<|MERGE_RESOLUTION|>--- conflicted
+++ resolved
@@ -423,13 +423,7 @@
 			return fmt.Errorf("解析交易日期失败: %v", err)
 		}
 		startDate = tradeDate
-<<<<<<< HEAD
-		now := time.Now()
-		today := now.Year()*10000 + int(now.Month())*100 + now.Day()
-		if latestData.TradeDate == today { // 今天的数据已经固化成功
-=======
 		if isLastTradeDate(latestData.TradeDate) { // 今天的数据已经固化成功
->>>>>>> 9a47f9b7
 			return nil
 		}
 	}
@@ -489,13 +483,7 @@
 		if err != nil {
 			return fmt.Errorf("解析最新周K线交易日期失败: %v", err)
 		}
-<<<<<<< HEAD
-		now := time.Now()
-		today := now.Year()*10000 + int(now.Month())*100 + now.Day()
-		if latestWeeklyData.TradeDate == today { // 今天的数据已经固化成功
-=======
 		if isLastTradeDate(latestWeeklyData.TradeDate) { // 今天的数据已经固化成功
->>>>>>> 9a47f9b7
 			return nil
 		}
 		// 删除最新的周K线数据
@@ -602,14 +590,8 @@
 		if err != nil {
 			return fmt.Errorf("解析最新年K线交易日期失败: %v", err)
 		}
-<<<<<<< HEAD
-		now := time.Now()
-		today := now.Year()*10000 + int(now.Month())*100 + now.Day()
-		if latestYearlyData.TradeDate == today { // 今天的数据已经固化成功
-=======
 
 		if isLastTradeDate(latestYearlyData.TradeDate) { // 今天的数据已经固化成功
->>>>>>> 9a47f9b7
 			return nil
 		}
 		// 删除最新的年K线数据

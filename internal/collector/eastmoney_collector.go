package collector

import (
	"context"
	"encoding/json"
	"fmt"
	"io"
	"net/http"
	"net/url"
	"regexp"
	"strconv"
	"strings"
	"time"

	"stock/internal/logger"
	"stock/internal/model"

	"golang.org/x/time/rate"
)

type KLineType = string

// K线类型常量
const (
	KLineTypeDaily     KLineType = "101" // 日K线
	KLineTypeWeekly    KLineType = "102" // 周K线
	KLineTypeMonthly   KLineType = "103" // 月K线
	KLineTypeQuarterly KLineType = "104" // 季K线
	KLineTypeYearly    KLineType = "106" // 年K线
)

// KLineData 通用K线数据接口
type KLineData interface {
	model.DailyData | model.WeeklyData | model.MonthlyData | model.QuarterlyData | model.YearlyData
}

// KLineResponse 东方财富K线API响应结构
type KLineResponse struct {
	RC   int `json:"rc"`
	RT   int `json:"rt"`
	Data struct {
		Code   string   `json:"code"`
		Market int      `json:"market"`
		Name   string   `json:"name"`
		Klines []string `json:"klines"`
	} `json:"data"`
}

// EastMoneyCollector 东方财富数据采集器
type EastMoneyCollector struct {
	BaseCollector
	client  *http.Client
	logger  *logger.Logger
	parser  *KLineParser
	limiter *rate.Limiter // 限流器
}

// newEastMoneyCollector 创建东方财富采集器
func newEastMoneyCollector(logger *logger.Logger) *EastMoneyCollector {
	config := CollectorConfig{
		Name:      "eastmoney",
		BaseURL:   "https://push2.eastmoney.com",
<<<<<<< HEAD
		Timeout:   30 * time.Second,
=======
		Timeout:   10 * time.Second,
>>>>>>> 9a47f9b7
		RateLimit: 3, // 每秒10个请求
		Headers: map[string]string{
			"Accept":          "*/*",
			"Accept-Language": "zh-CN,zh;q=0.9,en;q=0.8",
			"Connection":      "keep-alive",
			//"Referer":            "https://data.eastmoney.com/",// 动态设置
			"User-Agent":         "Mozilla/5.0 (Macintosh; Intel Mac OS X 10_15_7) AppleWebKit/537.36 (KHTML, like Gecko) Chrome/139.0.0.0 Safari/537.36",
			"sec-ch-ua":          `"Not;A=Brand";v="99", "Google Chrome";v="139", "Chromium";v="139"`,
			"sec-ch-ua-mobile":   "?0",
			"sec-ch-ua-platform": "macOS",
			"sec-fetch-dest":     "script",
			"sec-fetch-mode":     "no-cors",
			"sec-fetch-site":     "same-site",
			"cache-control":      "no-cache",
			"pargma":             "no-cache",
<<<<<<< HEAD
			//"cookie":             "qgqp_b_id=70e1191db491f7e84374e18218beb159; st_nvi=t19Iuw0pv7cziS9NpDFvwac78; nid=00c18f59b20816388614a11f44a7a467; nid_create_time=1755334507172; gvi=SPp0K7jZ5OHSqiz2pigL09303; gvi_create_time=1755334507172; st_si=67468401804019; fullscreengg=1; fullscreengg2=1; websitepoptg_api_time=1758373501952; st_asi=delete; wsc_checkuser_ok=1; st_pvi=30544878065704; st_sp=2025-08-16%2016%3A55%3A06; st_inirUrl=https%3A%2F%2Fdata.eastmoney.com%2Fgphg%2F; st_sn=166; st_psi=20250921003620276-113300300813-8448178144",
=======
			"cookie": "qgqp_b_id=70e1191db491f7e84374e18218beb159; st_nvi=t19Iuw0pv7cziS9NpDFvwac78; " +
				"nid=00c18f59b20816388614a11f44a7a467; nid_create_time=1755334507172; gvi=SPp0K7jZ5OHSqiz2pigL09303; " +
				"gvi_create_time=1755334507172; st_si=67468401804019; fullscreengg=1; fullscreengg2=1; " +
				"websitepoptg_api_time=1758373501952; st_asi=delete; wsc_checkuser_ok=1; st_pvi=30544878065704; " +
				"st_sp=2025-08-16%2016%3A55%3A06; st_inirUrl=https%3A%2F%2Fdata.eastmoney.com%2Fgphg%2F; st_sn=166; " +
				"st_psi=20250921003620276-113300300813-8448178144; wsc_checkuser_ok=1",
>>>>>>> 9a47f9b7
		},
	}

	// 创建限流器，每秒允许 RateLimit 个请求，突发容量为 RateLimit*2
	limiter := rate.NewLimiter(rate.Limit(config.RateLimit), config.RateLimit*2)

	return &EastMoneyCollector{
		BaseCollector: BaseCollector{
			Config:    config,
			Connected: false,
		},
		client: &http.Client{
			Timeout: config.Timeout,
		},
		logger:  logger,
		parser:  NewKLineParser(),
		limiter: limiter,
	}
}

// Connect 连接数据源
func (e *EastMoneyCollector) Connect() error {
	e.Connected = true
	//e.logger.Infof("Successfully connected to %s", e.Config.Name)
	return nil
}

// makeRequest 发送HTTP请求（带限流）
func (e *EastMoneyCollector) makeRequest(url, refer string) (*http.Response, error) {
	return e.makeRequestWithContext(context.Background(), url, refer)
}

// makeRequestWithContext 发送HTTP请求（带限流和上下文）
func (e *EastMoneyCollector) makeRequestWithContext(ctx context.Context, url, refer string) (*http.Response, error) {
	// 应用限流
	if err := e.limiter.Wait(ctx); err != nil {
		return nil, fmt.Errorf("rate limit wait failed: %v", err)
	}

	req, err := http.NewRequestWithContext(ctx, "GET", url, nil)
	if err != nil {
		return nil, err
	}

	// 添加请求头
	for key, value := range e.Config.Headers {
		req.Header.Set(key, value)
	}
	req.Header.Set("Referer", refer)

	e.logger.Debugf("Making rate-limited request: %s", url)

	resp, err := e.client.Do(req)
	if err != nil {
		return nil, err
	}

	if resp.StatusCode < 200 || resp.StatusCode >= 300 {
		defer resp.Body.Close()
		bodyBytes, _ := io.ReadAll(resp.Body)
		return nil, fmt.Errorf("HTTP %d: %s", resp.StatusCode, string(bodyBytes))
	}

	return resp, nil
}

// SetRateLimit 动态设置限流速率
func (e *EastMoneyCollector) SetRateLimit(requestsPerSecond int) {
	if requestsPerSecond <= 0 {
		requestsPerSecond = 1 // 最小值为1
	}

	e.Config.RateLimit = requestsPerSecond
	e.limiter.SetLimit(rate.Limit(requestsPerSecond))
	e.limiter.SetBurst(requestsPerSecond * 2) // 突发容量为速率的2倍

	e.logger.Infof("Rate limit updated to %d requests/second", requestsPerSecond)
}

// GetRateLimit 获取当前限流速率
func (e *EastMoneyCollector) GetRateLimit() int {
	return e.Config.RateLimit
}

// GetRateLimitStats 获取限流统计信息
func (e *EastMoneyCollector) GetRateLimitStats() map[string]interface{} {
	return map[string]interface{}{
		"rate_limit":    e.Config.RateLimit,
		"current_limit": float64(e.limiter.Limit()),
		"burst_size":    e.limiter.Burst(),
		"tokens":        e.limiter.Tokens(), // 当前可用令牌数
	}
}

// EastMoneyStockListResponse 东方财富股票列表响应结构
type EastMoneyStockListResponse struct {
	RC     int    `json:"rc"`
	RT     int    `json:"rt"`
	SVRID  int    `json:"svrid"`
	LT     int    `json:"lt"`
	FULL   int    `json:"full"`
	DLMKTS string `json:"dlmkts"`
	Data   struct {
		Total int `json:"total"`
		Diff  []struct {
			F1   interface{} `json:"f1"`   // 未知字段
			F2   interface{} `json:"f2"`   // 最新价
			F3   interface{} `json:"f3"`   // 涨跌幅
			F12  string      `json:"f12"`  // 股票代码
			F13  int         `json:"f13"`  // 市场标识 0=深市 1=沪市
			F14  string      `json:"f14"`  // 股票名称
			F62  interface{} `json:"f62"`  // 主力净流入
			F66  interface{} `json:"f66"`  // 超大单净流入
			F69  interface{} `json:"f69"`  // 超大单净流入占比
			F72  interface{} `json:"f72"`  // 大单净流入
			F75  interface{} `json:"f75"`  // 大单净流入占比
			F78  interface{} `json:"f78"`  // 中单净流入
			F81  interface{} `json:"f81"`  // 中单净流入占比
			F84  interface{} `json:"f84"`  // 小单净流入
			F87  interface{} `json:"f87"`  // 小单净流入占比
			F124 interface{} `json:"f124"` // 更新时间戳
			F184 interface{} `json:"f184"` // 主力净流入占比
			F204 interface{} `json:"f204"` // 5日主力净流入
			F205 interface{} `json:"f205"` // 10日主力净流入
		} `json:"diff"`
	} `json:"data"`
}

// fetchStockListPage 获取股票列表分页数据
func (e *EastMoneyCollector) fetchStockListPage(page, pageSize int) (*EastMoneyStockListResponse, error) {
	// 构建请求URL
	baseURL := "https://push2.eastmoney.com/api/qt/clist/get"
	params := url.Values{}

	// 基础参数
	params.Set("cb", fmt.Sprintf("jQuery112303251051388385584_%d", time.Now().UnixMilli()))
	params.Set("fid", "f62")
	params.Set("po", "1")
	params.Set("pz", strconv.Itoa(pageSize))
	params.Set("pn", strconv.Itoa(page))
	params.Set("np", "1")
	params.Set("fltt", "2")
	params.Set("invt", "2")
	params.Set("ut", "8dec03ba335b81bf4ebdf7b29ec27d15")

	// 市场筛选参数 - 所有A股
	params.Set("fs", "m:0+t:6+f:!2,m:0+t:13+f:!2,m:0+t:80+f:!2,m:1+t:2+f:!2,m:1+t:23+f:!2,m:0+t:7+f:!2,m:1+t:3+f:!2")

	// 返回字段
	params.Set("fields", "f12,f14,f2,f3,f62,f184,f66,f69,f72,f75,f78,f81,f84,f87,f204,f205,f124,f1,f13")

	requestURL := baseURL + "?" + params.Encode()

	resp, err := e.makeRequest(requestURL, "https://data.eastmoney.com/zjlx/detail.html")
	if err != nil {
		return nil, err
	}
	defer resp.Body.Close()

	body, err := io.ReadAll(resp.Body)
	if err != nil {
		return nil, err
	}

	// 东方财富返回的是JSONP格式，需要提取JSON部分
	bodyStr := string(body)

	// 使用正则表达式提取JSON部分
	re := regexp.MustCompile(`jQuery\d+_\d+\((.*)\)`)
	matches := re.FindStringSubmatch(bodyStr)
	if len(matches) < 2 {
		return nil, fmt.Errorf("invalid JSONP response format")
	}

	jsonStr := matches[1]

	var result EastMoneyStockListResponse
	if err := json.Unmarshal([]byte(jsonStr), &result); err != nil {
		return nil, fmt.Errorf("failed to parse JSON: %v", err)
	}

	return &result, nil
}

// parseFloat 安全地将interface{}转换为float64
func parseFloat(v interface{}) float64 {
	if v == nil {
		return 0
	}
	switch val := v.(type) {
	case float64:
		return val
	case string:
		if f, err := strconv.ParseFloat(val, 64); err == nil {
			return f
		}
		return 0
	case int:
		return float64(val)
	case int64:
		return float64(val)
	default:
		return 0
	}
}

// parseTimeString 安全地将字符串转换为时间，支持多种时间格式
// 返回解析后的时间和是否成功的标志
func parseTimeString(timeStr string) (time.Time, bool) {
	if timeStr == "" {
		return time.Time{}, false
	}

	// 尝试多种时间格式进行解析
	formats := []string{
		"2006-01-02T15:04:05", // ISO 8601 格式
		"2006-01-02 15:04:05", // 标准日期时间格式
		"2006-01-02",          // 日期格式
		"20060102",            // 紧凑日期格式
		"2006/01/02",          // 斜杠分隔日期格式
		"2006/01/02 15:04:05", // 斜杠分隔日期时间格式
		time.DateTime,         // Go标准日期时间格式
		time.DateOnly,         // Go标准日期格式
	}

	for _, format := range formats {
		if parsedTime, err := time.ParseInLocation(format, timeStr, time.Local); err == nil {
			return parsedTime, true
		}
	}

	return time.Time{}, false
}

// parseTimeToInt 将时间字符串解析为 YYYYMMDD 格式的整数
func parseTimeToInt(timeStr string) (int, bool) {
	if timeStr == "" {
		return 0, false
	}

	// 先使用现有的 parseTimeString 函数解析时间
	if parsedTime, success := parseTimeString(timeStr); success {
		// 转换为 YYYYMMDD 格式的整数
		year := parsedTime.Year()
		month := int(parsedTime.Month())
		day := parsedTime.Day()
		dateInt := year*10000 + month*100 + day
		return dateInt, true
	}

	return 0, false
}

// GetStockList 获取股票列表
func (e *EastMoneyCollector) GetStockList() ([]model.Stock, error) {
	e.logger.Info("Fetching stock list from EastMoney...")

	var allStocks []model.Stock
	page := 1
	pageSize := 50 // 每次只获取50条，避免API限制

	for {
		e.logger.Infof("Fetching page %d...", page)

		response, err := e.fetchStockListPage(page, pageSize)
		if err != nil {
			return nil, fmt.Errorf("failed to fetch page %d: %v", page, err)
		}

		if response.RC != 0 {
			return nil, fmt.Errorf("API error: rc=%d", response.RC)
		}

		if len(response.Data.Diff) == 0 {
			break // 没有更多数据
		}

		// 记录API返回的总数信息
		if page == 1 {
			e.logger.Infof("API reports total stocks: %d", response.Data.Total)
		}

		// 转换数据格式
		for _, item := range response.Data.Diff {
			// 确定市场
			var market string
			switch item.F13 {
			case 0:
				market = "SZ" // 深市
			case 1:
				market = "SH" // 沪市
			default:
				market = "UNKNOWN"
			}

			// 构建TsCode
			tsCode := fmt.Sprintf("%s.%s", item.F12, market)

			stock := model.Stock{
				TsCode:    tsCode,
				Symbol:    item.F12,
				Name:      item.F14,
				Market:    market,
				IsActive:  true,
				CreatedAt: time.Now(),
				UpdatedAt: time.Now(),
			}

			// 根据股票代码判断板块和地区
			if len(item.F12) >= 3 {
				switch {
				case strings.HasPrefix(item.F12, "000"), strings.HasPrefix(item.F12, "001"), strings.HasPrefix(item.F12, "002"):
					stock.Industry = "主板" // 深市主板/中小板
					stock.Area = "深圳"
				case strings.HasPrefix(item.F12, "300"):
					stock.Industry = "创业板"
					stock.Area = "深圳"
				case strings.HasPrefix(item.F12, "600"), strings.HasPrefix(item.F12, "601"), strings.HasPrefix(item.F12, "603"), strings.HasPrefix(item.F12, "605"):
					stock.Industry = "主板" // 沪市主板
					stock.Area = "上海"
				case strings.HasPrefix(item.F12, "688"):
					stock.Industry = "科创板"
					stock.Area = "上海"
				case strings.HasPrefix(item.F12, "8"), strings.HasPrefix(item.F12, "4"):
					stock.Industry = "北交所"
					stock.Area = "北京"
				default:
					stock.Industry = "其他"
					stock.Area = "未知"
				}
			}

			allStocks = append(allStocks, stock)
		}

		e.logger.Infof("Fetched %d stocks from page %d", len(response.Data.Diff), page)

		// 如果返回的数据少于页面大小，说明已经是最后一页
		if len(response.Data.Diff) < pageSize {
			break
		}

		page++

		// 添加延迟避免请求过快
		time.Sleep(100 * time.Millisecond)
	}

	e.logger.Infof("Total fetched %d stocks from EastMoney", len(allStocks))
	return allStocks, nil
}

// GetStockDetail 获取股票详情
func (e *EastMoneyCollector) GetStockDetail(tsCode string) (*model.Stock, error) {
	e.logger.Infof("Fetching stock detail for %s from EastMoney", tsCode)

	// 从tsCode解析股票代码和市场
	parts := strings.Split(tsCode, ".")
	if len(parts) != 2 {
		return nil, fmt.Errorf("invalid tsCode format: %s", tsCode)
	}

	symbol := parts[0]
	market := parts[1]

	// 构建请求URL - 获取股票基本信息
	baseURL := "https://push2.eastmoney.com/api/qt/stock/get"
	params := url.Values{}
	params.Set("ut", "b2884a393a59ad64002292a3e90d46a5")
	params.Set("invt", "2")
	params.Set("fltt", "2")
	params.Set("cb", fmt.Sprintf("jQuery112309283015113892927_%d", time.Now().UnixMilli()))

	// 设置股票代码，东方财富格式：市场代码.股票代码
	var secid, refer string
	if market == "SH" {
		secid = fmt.Sprintf("1.%s", symbol)
		refer = fmt.Sprintf("https://quote.eastmoney.com/sh%s.html", symbol)
	} else if market == "SZ" {
		secid = fmt.Sprintf("0.%s", symbol)
		refer = fmt.Sprintf("https://quote.eastmoney.com/sz%s.html", symbol)
	} else {
		return nil, fmt.Errorf("unsupported market: %s", market)
	}
	params.Set("secid", secid)

	// 返回字段 - 使用你提供的字段列表
	params.Set("fields", "f57,f58,f107,f43,f169,f170,f171,f47,f48,f60,f46,f44,f45,f168,f50,f162,f177,f803")

	requestURL := baseURL + "?" + params.Encode()

	resp, err := e.makeRequest(requestURL, refer)
	if err != nil {
		return nil, err
	}
	defer resp.Body.Close()

	body, err := io.ReadAll(resp.Body)
	if err != nil {
		return nil, err
	}

	// 解析JSONP响应
	bodyStr := string(body)
	// 尝试多种JSONP格式
	var jsonData string

	// 尝试jQuery格式
	re1 := regexp.MustCompile(`jQuery\d+_\d+\((.*)\)`)
	matches1 := re1.FindStringSubmatch(bodyStr)
	if len(matches1) >= 2 {
		jsonData = matches1[1]
	} else {
		// 尝试jsonp格式
		re2 := regexp.MustCompile(`jsonp\d+\((.*)\)`)
		matches2 := re2.FindStringSubmatch(bodyStr)
		if len(matches2) >= 2 {
			jsonData = matches2[1]
		} else {
			return nil, fmt.Errorf("invalid JSONP response format: %s", bodyStr[:100])
		}
	}

	var response struct {
		RC   int `json:"rc"`
		RT   int `json:"rt"`
		Data struct {
			F43  float64 `json:"f43"`  // 最新价
			F44  float64 `json:"f44"`  // 最高价
			F45  float64 `json:"f45"`  // 最低价
			F46  float64 `json:"f46"`  // 今开
			F47  int64   `json:"f47"`  // 成交量
			F48  float64 `json:"f48"`  // 成交额
			F50  float64 `json:"f50"`  // 量比
			F57  string  `json:"f57"`  // 股票代码
			F58  string  `json:"f58"`  // 股票名称
			F60  float64 `json:"f60"`  // 昨收
			F107 int     `json:"f107"` // 停牌状态
			F162 float64 `json:"f162"` // 涨跌幅
			F168 float64 `json:"f168"` // 换手率
			F169 float64 `json:"f169"` // 涨跌额
			F170 float64 `json:"f170"` // 市盈率动
			F171 float64 `json:"f171"` // 市净率
			F177 int     `json:"f177"` // 流通股本
			F803 string  `json:"f803"` // 板块
		} `json:"data"`
	}

	if err := json.Unmarshal([]byte(jsonData), &response); err != nil {
		return nil, fmt.Errorf("failed to parse JSON: %v", err)
	}

	if response.RC != 0 {
		return nil, fmt.Errorf("API error: rc=%d", response.RC)
	}

	stock := &model.Stock{
		TsCode:   tsCode,
		Symbol:   symbol,
		Name:     response.Data.F58,
		Market:   market,
		IsActive: true,
	}

	// 根据股票代码判断板块和地区
	if len(symbol) >= 3 {
		switch {
		case strings.HasPrefix(symbol, "000"), strings.HasPrefix(symbol, "001"), strings.HasPrefix(symbol, "002"):
			stock.Industry = "主板"
			stock.Area = "深圳"
		case strings.HasPrefix(symbol, "300"):
			stock.Industry = "创业板"
			stock.Area = "深圳"
		case strings.HasPrefix(symbol, "600"), strings.HasPrefix(symbol, "601"), strings.HasPrefix(symbol, "603"), strings.HasPrefix(symbol, "605"):
			stock.Industry = "主板"
			stock.Area = "上海"
		case strings.HasPrefix(symbol, "688"):
			stock.Industry = "科创板"
			stock.Area = "上海"
		default:
			stock.Industry = "其他"
			stock.Area = "未知"
		}
	}

	return stock, nil
}

// GetStockData 获取股票历史数据 (兼容旧接口)
func (e *EastMoneyCollector) GetStockData(tsCode string, startDate, endDate time.Time) ([]model.DailyData, error) {
	return e.GetDailyKLine(tsCode, startDate, endDate)
}

// GetRealtimeData 获取实时数据
func (e *EastMoneyCollector) GetRealtimeData(tsCodes []string) ([]model.DailyData, error) {
	e.logger.Infof("Fetching realtime data for %d stocks from EastMoney", len(tsCodes))

	// 东方财富的实时数据可以通过股票列表API获取
	// 这里简化处理，获取前50只股票的实时数据
	response, err := e.fetchStockListPage(1, 50)
	if err != nil {
		return nil, err
	}

	var realtimeData []model.DailyData
	now := time.Now()

	for _, item := range response.Data.Diff {
		var market string
		switch item.F13 {
		case 0:
			market = "SZ"
		case 1:
			market = "SH"
		default:
			continue
		}

		tsCode := fmt.Sprintf("%s.%s", item.F12, market)

		// 检查是否在请求的股票列表中
		found := false
		for _, requestedCode := range tsCodes {
			if requestedCode == tsCode {
				found = true
				break
			}
		}

		if !found && len(tsCodes) > 0 {
			continue
		}

		// 转换当前日期为YYYYMMDD格式的int
		nowDateInt := now.Year()*10000 + int(now.Month())*100 + now.Day()

		data := model.DailyData{
			TsCode:    tsCode,
			TradeDate: nowDateInt,
			Close:     parseFloat(item.F2), // 最新价作为收盘价
			CreatedAt: now.Unix(),
			// 其他字段暂时无法从该API获取
		}
		realtimeData = append(realtimeData, data)
	}

	e.logger.Infof("Fetched realtime data for %d stocks", len(realtimeData))
	return realtimeData, nil
}

// parseInt64 解析64位整数
func parseInt64(s string) int64 {
	if s == "" || s == "-" {
		return 0
	}
	i, err := strconv.ParseInt(s, 10, 64)
	if err != nil {
		return 0
	}
	return i
}

// parseStockCode 解析股票代码，返回代码和市场
func (e *EastMoneyCollector) parseStockCode(tsCode string) (string, string, error) {
	parts := strings.Split(tsCode, ".")
	if len(parts) != 2 {
		return "", "", fmt.Errorf("invalid tsCode format: %s", tsCode)
	}
	return parts[0], parts[1], nil
}

// calculateNetProfitMargin 计算净利润率
func calculateNetProfitMargin(netProfit, revenue float64) float64 {
	if revenue == 0 {
		return 0
	}
	return (netProfit / revenue) * 100
}

// isValidTsCode 验证股票代码格式
func isValidTsCode(tsCode string) bool {
	// 检查格式是否为 XXXXXX.XX (6位数字.2位字母)
	matched, _ := regexp.MatchString(`^\d{6}\.(SH|SZ)$`, tsCode)
	return matched
}

// GetPerformanceReports 获取业绩报表数据
func (e *EastMoneyCollector) GetPerformanceReports(tsCode string) ([]model.PerformanceReport, error) {
	e.logger.Infof("Fetching performance reports for %s from EastMoney", tsCode)

	// 验证股票代码格式
	if !isValidTsCode(tsCode) {
		return nil, fmt.Errorf("invalid tsCode format: %s", tsCode)
	}

	// 提取股票代码（去掉交易所后缀）
	stockCode := strings.Split(tsCode, ".")[0]

	// 构建业绩报表API URL
	baseURL := "https://datacenter-web.eastmoney.com/api/data/v1/get"
	params := url.Values{}
	params.Set("callback", fmt.Sprintf("jQuery112305975330320237164_%d", time.Now().UnixMilli()))
	params.Set("sortColumns", "REPORTDATE")
	params.Set("sortTypes", "-1")
	params.Set("pageSize", "50")
	params.Set("pageNumber", "1")
	params.Set("columns", "ALL")
	params.Set("filter", fmt.Sprintf("(SECURITY_CODE=\"%s\")", stockCode))
	params.Set("reportName", "RPT_LICO_FN_CPD")

	requestURL := fmt.Sprintf("%s?%s", baseURL, params.Encode())

	// 发送请求
	resp, err := e.makePerformanceRequest(requestURL, stockCode)
	if err != nil {
		return nil, fmt.Errorf("failed to fetch performance reports: %w", err)
	}
	defer resp.Body.Close()

	// 读取响应
	body, err := io.ReadAll(resp.Body)
	if err != nil {
		return nil, fmt.Errorf("failed to read response body: %w", err)
	}

	// 解析JSONP响应
	bodyStr := string(body)

	// 提取JSON部分（去掉JSONP包装）
	start := strings.Index(bodyStr, "(") + 1
	end := strings.LastIndex(bodyStr, ")")
	if start <= 0 || end <= start {
		return nil, fmt.Errorf("invalid JSONP response format")
	}

	jsonStr := bodyStr[start:end]

	// 解析JSON响应
	var response struct {
		Result struct {
			Data []map[string]interface{} `json:"data"`
		} `json:"result"`
		Success bool   `json:"success"`
		Message string `json:"message"`
	}

	if err := json.Unmarshal([]byte(jsonStr), &response); err != nil {
		return nil, fmt.Errorf("failed to parse JSON response: %w", err)
	}

	if !response.Success {
		return nil, fmt.Errorf("API returned error: %s", response.Message)
	}

	// 转换数据
	var reports []model.PerformanceReport
	for _, item := range response.Result.Data {
		report, err := e.convertToPerformanceReport(tsCode, item)
		if err != nil {
			e.logger.Warnf("Failed to convert performance report data: %v", err)
			continue
		}
		reports = append(reports, *report)
	}

	e.logger.Infof("Fetched %d performance reports for %s", len(reports), tsCode)
	return reports, nil
}

// GetLatestPerformanceReport 获取最新业绩报表数据
func (e *EastMoneyCollector) GetLatestPerformanceReport(tsCode string) (*model.PerformanceReport, error) {
	reports, err := e.GetPerformanceReports(tsCode)
	if err != nil {
		return nil, err
	}

	if len(reports) == 0 {
		return nil, fmt.Errorf("no performance reports found for %s", tsCode)
	}

	// 返回最新的业绩报表数据（假设数据已按日期排序）
	latest := reports[0]
	for _, report := range reports {
		if report.ReportDate > latest.ReportDate {
			latest = report
		}
	}

	return &latest, nil
}

// makePerformanceRequest 发送业绩报表请求
func (e *EastMoneyCollector) makePerformanceRequest(url, stockCode string) (*http.Response, error) {
	req, err := http.NewRequest("GET", url, nil)
	if err != nil {
		return nil, err
	}

	// 添加业绩报表专用请求头
	req.Header.Set("Accept", "*/*")
	req.Header.Set("Accept-Language", "zh-CN,zh;q=0.9,en;q=0.8")
	req.Header.Set("Connection", "keep-alive")
	req.Header.Set("Referer", "https://data.eastmoney.com/bbsj/yjbb/"+stockCode+".html")
	req.Header.Set("Sec-Fetch-Dest", "script")
	req.Header.Set("Sec-Fetch-Mode", "no-cors")
	req.Header.Set("Sec-Fetch-Site", "same-site")
	req.Header.Set("User-Agent", "Mozilla/5.0 (Macintosh; Intel Mac OS X 10_15_7) AppleWebKit/537.36 (KHTML, like Gecko) Chrome/139.0.0.0 Safari/537.36")
	req.Header.Set("sec-ch-ua", `"Not;A=Brand";v="99", "Google Chrome";v="139", "Chromium";v="139"`)
	req.Header.Set("sec-ch-ua-mobile", "?0")
	req.Header.Set("sec-ch-ua-platform", `"macOS"`)

	e.logger.Debugf("Making performance request: %s", url)

	resp, err := e.client.Do(req)
	if err != nil {
		return nil, err
	}

	if resp.StatusCode < 200 || resp.StatusCode >= 300 {
		defer resp.Body.Close()
		bodyBytes, _ := io.ReadAll(resp.Body)
		return nil, fmt.Errorf("HTTP %d: %s", resp.StatusCode, string(bodyBytes))
	}

	return resp, nil
}

// convertToPerformanceReport 转换业绩报表数据
func (e *EastMoneyCollector) convertToPerformanceReport(tsCode string, data map[string]interface{}) (*model.PerformanceReport, error) {
	report := &model.PerformanceReport{
		TsCode: tsCode,
	}

	// 解析报告期
	if reportDateStr, ok := data["REPORTDATE"].(string); ok {
		if reportDate, success := parseTimeToInt(reportDateStr); success {
			report.ReportDate = reportDate
		}
	}

	// 解析数值字段 - 根据调整后的PerformanceReport模型和实际API响应字段名称
	report.EPS = parseFloat(data["BASIC_EPS"])              // 每股收益
	report.WeightEPS = parseFloat(data["DEDUCT_BASIC_EPS"]) // 扣非每股收益

	report.Revenue = parseFloat(data["TOTAL_OPERATE_INCOME"])     // 营业总收入
	report.RevenueQoQ = limitGrowthRate(parseFloat(data["YSHZ"])) // 营业收入同比增长
	report.RevenueYoY = limitGrowthRate(parseFloat(data["YSTZ"])) // 营业收入环比增长

	report.NetProfit = parseFloat(data["PARENT_NETPROFIT"])          // 净利润
	report.NetProfitQoQ = limitGrowthRate(parseFloat(data["SJLHZ"])) // 净利润同比增长
	report.NetProfitYoY = limitGrowthRate(parseFloat(data["SJLTZ"])) // 净利润环比增长

	report.BVPS = parseFloat(data["BPS"])                             // 每股净资产
	report.GrossMargin = limitGrowthRate(parseFloat(data["XSMLL"]))   // 销售毛利率
	report.DividendYield = limitGrowthRate(parseFloat(data["ZXGXL"])) // 股息率

	// 解析公告日期 - 根据实际API响应字段名称
	if noticeDateStr, ok := data["NOTICE_DATE"].(string); ok {
		if noticeDate, success := parseTimeString(noticeDateStr); success {
			report.LatestAnnouncementDate = &noticeDate
		}
	}

	// 使用更新日期作为首次公告日期的替代
	if updateDateStr, ok := data["UPDATE_DATE"].(string); ok {
		if updateDate, success := parseTimeString(updateDateStr); success {
			report.FirstAnnouncementDate = &updateDate
		}
	}

	return report, nil
}

// limitGrowthRate 限制增长率在-9999到9999之间
func limitGrowthRate(value float64) float64 {
	const maxGrowthRate = 9999.0
	const minGrowthRate = -9999.0

	if value > maxGrowthRate {
		return maxGrowthRate
	}
	if value < minGrowthRate {
		return minGrowthRate
	}
	return value
}

// GetShareholderCounts 获取股东户数数据
func (e *EastMoneyCollector) GetShareholderCounts(tsCode string) ([]model.ShareholderCount, error) {
	e.logger.Infof("Fetching shareholder counts for %s from EastMoney", tsCode)

	// 验证股票代码格式
	if !isValidTsCode(tsCode) {
		return nil, fmt.Errorf("invalid tsCode format: %s", tsCode)
	}

	// 提取股票代码（去掉交易所后缀）
	stockCode := strings.Split(tsCode, ".")[0]

	// 构建股东户数API URL
	baseURL := "https://datacenter-web.eastmoney.com/api/data/v1/get"
	params := url.Values{}
	params.Set("callback", fmt.Sprintf("jQuery1123014159649525581786_%d", time.Now().UnixMilli()))
	params.Set("sortColumns", "END_DATE")
	params.Set("sortTypes", "-1")
	params.Set("pageSize", "50")
	params.Set("pageNumber", "1")
	params.Set("reportName", "RPT_HOLDERNUM_DET")
	params.Set("columns", "SECURITY_CODE,SECURITY_NAME_ABBR,CHANGE_SHARES,CHANGE_REASON,END_DATE,INTERVAL_CHRATE,AVG_MARKET_CAP,AVG_HOLD_NUM,TOTAL_MARKET_CAP,TOTAL_A_SHARES,HOLD_NOTICE_DATE,HOLDER_NUM,PRE_HOLDER_NUM,HOLDER_NUM_CHANGE,HOLDER_NUM_RATIO,END_DATE,PRE_END_DATE")
	params.Set("quoteColumns", "f2,f3")
	params.Set("quoteType", "0")
	params.Set("filter", fmt.Sprintf("(SECURITY_CODE=\"%s\")", stockCode))
	params.Set("source", "WEB")
	params.Set("client", "WEB")

	requestURL := fmt.Sprintf("%s?%s", baseURL, params.Encode())

	// 发送请求
	resp, err := e.makeRequest(requestURL, fmt.Sprintf("https://data.eastmoney.com/gdhs/detail/%s.html", stockCode))
	if err != nil {
		return nil, fmt.Errorf("failed to fetch shareholder counts: %w", err)
	}
	defer resp.Body.Close()

	// 读取响应
	body, err := io.ReadAll(resp.Body)
	if err != nil {
		return nil, fmt.Errorf("failed to read response body: %w", err)
	}

	// 解析JSONP响应
	bodyStr := string(body)

	// 提取JSON部分（去掉JSONP包装）
	start := strings.Index(bodyStr, "(") + 1
	end := strings.LastIndex(bodyStr, ")")
	if start <= 0 || end <= start {
		return nil, fmt.Errorf("invalid JSONP response format")
	}

	jsonStr := bodyStr[start:end]

	// 解析JSON响应
	var response struct {
		Result struct {
			Data []map[string]interface{} `json:"data"`
		} `json:"result"`
		Success bool   `json:"success"`
		Message string `json:"message"`
	}

	if err := json.Unmarshal([]byte(jsonStr), &response); err != nil {
		return nil, fmt.Errorf("failed to parse JSON response: %w", err)
	}

	if !response.Success {
		return nil, fmt.Errorf("API returned error: %s", response.Message)
	}

	// 转换数据
	var counts []model.ShareholderCount
	for _, item := range response.Result.Data {
		count, err := e.convertToShareholderCount(tsCode, item)
		if err != nil {
			e.logger.Warnf("Failed to convert shareholder count data: %v", err)
			continue
		}
		counts = append(counts, *count)
	}

	e.logger.Infof("Fetched %d shareholder count records for %s", len(counts), tsCode)
	return counts, nil
}

// GetLatestShareholderCount 获取最新股东户数数据
func (e *EastMoneyCollector) GetLatestShareholderCount(tsCode string) (*model.ShareholderCount, error) {
	counts, err := e.GetShareholderCounts(tsCode)
	if err != nil {
		return nil, err
	}

	if len(counts) == 0 {
		return nil, fmt.Errorf("no shareholder count data found for %s", tsCode)
	}

	// 返回最新的股东户数数据（假设数据已按日期排序）
	latest := counts[0]
	for _, count := range counts {
		if count.EndDate > latest.EndDate {
			latest = count
		}
	}

	return &latest, nil
}

// GetDailyKLine 获取日K线数据
func (e *EastMoneyCollector) GetDailyKLine(tsCode string, startDate, endDate time.Time) ([]model.DailyData, error) {
	klines, err := e.fetchKLineRawData(tsCode, KLineTypeDaily)
	if err != nil {
		return nil, err
	}

	result := make([]model.DailyData, 0, len(klines))
	for _, kline := range klines {
		if data, err := e.parser.ParseToDaily(tsCode, kline); err == nil {
			// 根据时间范围过滤数据
			if e.isInDateRange(data.TradeDate, startDate, endDate) {
				result = append(result, *data)
			}
		} else {
			e.logger.Warnf("Failed to parse daily K-line data: %v", err)
		}
	}

	e.logger.Infof("Fetched %d daily K-line records for %s (filtered from %d total)", len(result), tsCode, len(klines))
	return result, nil
}

// GetWeeklyKLine 获取周K线数据
func (e *EastMoneyCollector) GetWeeklyKLine(tsCode string, startDate, endDate time.Time) ([]model.WeeklyData, error) {
	klines, err := e.fetchKLineRawData(tsCode, KLineTypeWeekly)
	if err != nil {
		return nil, err
	}

	result := make([]model.WeeklyData, 0, len(klines))
	for _, kline := range klines {
		if data, err := e.parser.ParseToWeekly(tsCode, kline); err == nil {
			// 根据时间范围过滤数据
			if e.isInDateRange(data.TradeDate, startDate, endDate) {
				result = append(result, *data)
			}
		} else {
			e.logger.Warnf("Failed to parse weekly K-line data: %v", err)
		}
	}

	e.logger.Infof("Fetched %d weekly K-line records for %s (filtered from %d total)", len(result), tsCode, len(klines))
	return result, nil
}

// GetMonthlyKLine 获取月K线数据
func (e *EastMoneyCollector) GetMonthlyKLine(tsCode string, startDate, endDate time.Time) ([]model.MonthlyData, error) {
	klines, err := e.fetchKLineRawData(tsCode, KLineTypeMonthly)
	if err != nil {
		return nil, err
	}

	result := make([]model.MonthlyData, 0, len(klines))
	for _, kline := range klines {
		if data, err := e.parser.ParseToMonthly(tsCode, kline); err == nil {
			// 根据时间范围过滤数据
			if e.isInDateRange(data.TradeDate, startDate, endDate) {
				result = append(result, *data)
			}
		} else {
			e.logger.Warnf("Failed to parse monthly K-line data: %v", err)
		}
	}

	e.logger.Infof("Fetched %d monthly K-line records for %s (filtered from %d total)", len(result), tsCode, len(klines))
	return result, nil
}

// GetYearlyKLine 获取年K线数据
func (e *EastMoneyCollector) GetYearlyKLine(tsCode string, startDate, endDate time.Time) ([]model.YearlyData, error) {
	klines, err := e.fetchKLineRawData(tsCode, KLineTypeYearly)
	if err != nil {
		return nil, err
	}

	result := make([]model.YearlyData, 0, len(klines))
	for _, kline := range klines {
		if data, err := e.parser.ParseToYearly(tsCode, kline); err == nil {
			// 根据时间范围过滤数据
			if e.isInDateRange(data.TradeDate, startDate, endDate) {
				result = append(result, *data)
			}
		} else {
			e.logger.Warnf("Failed to parse yearly K-line data: %v", err)
		}
	}

	e.logger.Infof("Fetched %d yearly K-line records for %s (filtered from %d total)", len(result), tsCode, len(klines))
	return result, nil
}

// fetchKLineRawData 获取原始K线数据
func (e *EastMoneyCollector) fetchKLineRawData(tsCode string, klineType KLineType) (
	[]string, error) {
	e.logger.Debugf("Fetching K-line data for %s, type: %s", tsCode, klineType)

	// 构建请求URL
	requestURL, err := e.buildKLineURL(tsCode, klineType)
	if err != nil {
		return nil, fmt.Errorf("build URL failed: %w", err)
	}

	// 发送请求并解析响应
	response, err := e.sendKLineRequest(requestURL, "https://quote.eastmoney.com")
	if err != nil {
		return nil, fmt.Errorf("request failed: %w", err)
	}

	if response.RC != 0 {
		return nil, fmt.Errorf("API error: rc=%d", response.RC)
	}

	return response.Data.Klines, nil
}

// buildKLineURL 构建K线请求URL
func (e *EastMoneyCollector) buildKLineURL(tsCode, klineType string) (string, error) {
	symbol, market, err := e.parseStockCode(tsCode)
	if err != nil {
		return "", err
	}

	// 构建secid
	secid := e.buildSecID(symbol, market)
	if secid == "" {
		return "", fmt.Errorf("unsupported market: %s", market)
	}

	// 构建请求参数
	params := url.Values{
		"fields1": {"f1,f2,f3,f4,f5,f6,f7,f8,f9,f10,f11,f12,f13"},
		"fields2": {"f51,f52,f53,f54,f55,f56,f57,f58,f59,f60,f61"},
		"beg":     {"0"},
		"end":     {"20500101"},
		"ut":      {"fa5fd1943c7b386f172d6893dbfba10b"},
		"rtntype": {"6"},
		"secid":   {secid},
		"klt":     {klineType},
		"fqt":     {"1"},
		"cb":      {fmt.Sprintf("jsonp%d", time.Now().UnixMilli())},
	}

	return "https://push2his.eastmoney.com/api/qt/stock/kline/get?" + params.Encode(), nil
}

// buildSecID 构建证券ID
func (e *EastMoneyCollector) buildSecID(symbol, market string) string {
	switch market {
	case "SH":
		return "1." + symbol
	case "SZ":
		return "0." + symbol
	default:
		return ""
	}
}

// sendKLineRequest 发送K线请求并解析响应
func (e *EastMoneyCollector) sendKLineRequest(requestURL, refer string) (*KLineResponse, error) {
	resp, err := e.makeRequest(requestURL, refer)
	if err != nil {
		return nil, err
	}
	defer resp.Body.Close()

	body, err := io.ReadAll(resp.Body)
	if err != nil {
		return nil, err
	}

	// 解析JSONP响应
	jsonData, err := e.extractJSONFromJSONP(string(body))
	if err != nil {
		return nil, err
	}

	var response KLineResponse
	if err := json.Unmarshal([]byte(jsonData), &response); err != nil {
		return nil, fmt.Errorf("failed to parse JSON: %w", err)
	}

	return &response, nil
}

// extractJSONFromJSONP 从JSONP响应中提取JSON数据
func (e *EastMoneyCollector) extractJSONFromJSONP(body string) (string, error) {
	re := regexp.MustCompile(`jsonp\d+\((.*)\)`)
	matches := re.FindStringSubmatch(body)
	if len(matches) < 2 {
		return "", fmt.Errorf("invalid JSONP response format")
	}
	return matches[1], nil
}

// isInDateRange 检查交易日期是否在指定的时间范围内
func (e *EastMoneyCollector) isInDateRange(tradeDate int, startDate, endDate time.Time) bool {
	// 将int类型的交易日期转换为time.Time
	tradeDateStr := fmt.Sprintf("%d", tradeDate)
	date, err := time.Parse("20060102", tradeDateStr)
	if err != nil {
		e.logger.Warnf("Failed to parse trade date %d: %v", tradeDate, err)
		return false
	}

	// 检查是否在时间范围内
	if !startDate.IsZero() && date.Before(startDate) {
		return false
	}
	if !endDate.IsZero() && date.After(endDate) {
		return false
	}

	return true
}

// convertToShareholderCount 转换股东户数数据
func (e *EastMoneyCollector) convertToShareholderCount(tsCode string, data map[string]interface{}) (*model.ShareholderCount, error) {
	count := &model.ShareholderCount{
		TsCode: tsCode,
	}

	// 解析基本信息
	if securityCode, ok := data["SECURITY_CODE"].(string); ok {
		count.SecurityCode = securityCode
	}

	if securityName, ok := data["SECURITY_NAME_ABBR"].(string); ok {
		count.SecurityName = securityName
	}

	// 解析统计截止日期
	if endDateStr, ok := data["END_DATE"].(string); ok {
		if endDate, success := parseTimeToInt(endDateStr); success {
			count.EndDate = endDate
		}
	}

	// 解析股东户数相关数据
	count.HolderNum = int64(parseFloat(data["HOLDER_NUM"]))
	count.PreHolderNum = int64(parseFloat(data["PRE_HOLDER_NUM"]))
	count.HolderNumChange = int64(parseFloat(data["HOLDER_NUM_CHANGE"]))

	// 解析股东户数变化比例，限制在合理范围内
	holderNumRatio := parseFloat(data["HOLDER_NUM_RATIO"])
	if holderNumRatio > 999999 || holderNumRatio < -999999 {
		e.logger.Warnf("Holder num ratio out of range: %f, setting to 0", holderNumRatio)
		holderNumRatio = 0
	}
	count.HolderNumRatio = holderNumRatio

	// 解析市值相关数据
	count.AvgMarketCap = parseFloat(data["AVG_MARKET_CAP"])
	count.AvgHoldNum = parseFloat(data["AVG_HOLD_NUM"])
	count.TotalMarketCap = parseFloat(data["TOTAL_MARKET_CAP"])
	count.TotalAShares = int64(parseFloat(data["TOTAL_A_SHARES"]))

	// 解析其他数据
	count.IntervalChrate = parseFloat(data["INTERVAL_CHRATE"])
	count.ChangeShares = int64(parseFloat(data["CHANGE_SHARES"]))

	if changeReason, ok := data["CHANGE_REASON"].(string); ok {
		count.ChangeReason = changeReason
	}

	// 解析公告日期
	if holdNoticeDateStr, ok := data["HOLD_NOTICE_DATE"].(string); ok {
		if holdNoticeDate, success := parseTimeString(holdNoticeDateStr); success {
			count.HoldNoticeDate = &holdNoticeDate
		}
		// 如果解析失败，保持为 nil（GORM会将其存储为NULL）
	}

	// 解析上期截止日期
	if preEndDateStr, ok := data["PRE_END_DATE"].(string); ok {
		if preEndDate, success := parseTimeToInt(preEndDateStr); success {
			count.PreEndDate = &preEndDate
		}
		// 如果解析失败，保持为 nil（GORM会将其存储为NULL）
	}

	// 设置创建和更新时间
	now := time.Now()
	count.CreatedAt = now
	count.UpdatedAt = now

	return count, nil
}<|MERGE_RESOLUTION|>--- conflicted
+++ resolved
@@ -60,11 +60,7 @@
 	config := CollectorConfig{
 		Name:      "eastmoney",
 		BaseURL:   "https://push2.eastmoney.com",
-<<<<<<< HEAD
-		Timeout:   30 * time.Second,
-=======
 		Timeout:   10 * time.Second,
->>>>>>> 9a47f9b7
 		RateLimit: 3, // 每秒10个请求
 		Headers: map[string]string{
 			"Accept":          "*/*",
@@ -80,16 +76,12 @@
 			"sec-fetch-site":     "same-site",
 			"cache-control":      "no-cache",
 			"pargma":             "no-cache",
-<<<<<<< HEAD
-			//"cookie":             "qgqp_b_id=70e1191db491f7e84374e18218beb159; st_nvi=t19Iuw0pv7cziS9NpDFvwac78; nid=00c18f59b20816388614a11f44a7a467; nid_create_time=1755334507172; gvi=SPp0K7jZ5OHSqiz2pigL09303; gvi_create_time=1755334507172; st_si=67468401804019; fullscreengg=1; fullscreengg2=1; websitepoptg_api_time=1758373501952; st_asi=delete; wsc_checkuser_ok=1; st_pvi=30544878065704; st_sp=2025-08-16%2016%3A55%3A06; st_inirUrl=https%3A%2F%2Fdata.eastmoney.com%2Fgphg%2F; st_sn=166; st_psi=20250921003620276-113300300813-8448178144",
-=======
 			"cookie": "qgqp_b_id=70e1191db491f7e84374e18218beb159; st_nvi=t19Iuw0pv7cziS9NpDFvwac78; " +
 				"nid=00c18f59b20816388614a11f44a7a467; nid_create_time=1755334507172; gvi=SPp0K7jZ5OHSqiz2pigL09303; " +
 				"gvi_create_time=1755334507172; st_si=67468401804019; fullscreengg=1; fullscreengg2=1; " +
 				"websitepoptg_api_time=1758373501952; st_asi=delete; wsc_checkuser_ok=1; st_pvi=30544878065704; " +
 				"st_sp=2025-08-16%2016%3A55%3A06; st_inirUrl=https%3A%2F%2Fdata.eastmoney.com%2Fgphg%2F; st_sn=166; " +
 				"st_psi=20250921003620276-113300300813-8448178144; wsc_checkuser_ok=1",
->>>>>>> 9a47f9b7
 		},
 	}
 
